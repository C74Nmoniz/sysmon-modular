--- conflicted
+++ resolved
@@ -1,47 +1,33 @@
-<<<<<<< HEAD
-<Sysmon schemaversion="4.30">
-  <EventFiltering>
-    <RuleGroup name="" groupRelation="or">
-      <NetworkConnect onmatch="include">
-        <Image name="technique_id=T1036,technique_name=Masquerading" condition="begin with">C:\Users</Image>        <!--Tools downloaded by users can use other processes for networking, but this is a very valuable indicator.-->
-        <Image name="technique_id=T1036,technique_name=Masquerading" condition="begin with">C:\ProgramData</Image>        <!--Normally, network communications should be sourced from "Program Files" not from ProgramData, something to look at-->
-        <Image name="technique_id=T1036,technique_name=Masquerading" condition="begin with">C:\Windows\Temp</Image>        <!--Suspicious anything would communicate from the system-level temp directory-->
-        <Image name="technique_id=T1036,technique_name=Masquerading" condition="begin with">C:\Temp</Image>        <!--Suspicious anything would communicate from the temp directory-->
-=======
-<Sysmon schemaversion="4.40">
-  <EventFiltering>
-    <RuleGroup name="" groupRelation="or">
-      <NetworkConnect onmatch="include">
-        <Image name="technique_id=T1036,technique_name=Masquerading" condition="begin with">C:\Users</Image> <!--Tools downloaded by users can use other processes for networking, but this is a very valuable indicator.-->
-        <Image name="technique_id=T1036,technique_name=Masquerading" condition="begin with">C:\ProgramData</Image> <!--Normally, network communications should be sourced from "Program Files" not from ProgramData, something to look at-->
-        <Image name="technique_id=T1036,technique_name=Masquerading" condition="begin with">C:\Windows\Temp</Image> <!--Suspicious anything would communicate from the system-level temp directory-->
-        <Image name="technique_id=T1036,technique_name=Masquerading" condition="begin with">C:\Temp</Image> <!--Suspicious anything would communicate from the temp directory-->
->>>>>>> 0e1c8bd6
-        <Image name="technique_id=T1036,technique_name=Masquerading" condition="begin with">C:\PerfLogs\</Image>
-        <Image name="technique_id=T1036,technique_name=Masquerading" condition="begin with">C:\$Recycle.bin\</Image>
-        <Image name="technique_id=T1036,technique_name=Masquerading" condition="begin with">C:\Intel\Logs\</Image>
-        <Image name="technique_id=T1036,technique_name=Masquerading" condition="begin with">C:\Users\Default\</Image>
-        <Image name="technique_id=T1036,technique_name=Masquerading" condition="begin with">C:\Users\Public\</Image>
-        <Image name="technique_id=T1036,technique_name=Masquerading" condition="begin with">C:\Users\NetworkService\</Image>
-        <Image name="technique_id=T1036,technique_name=Masquerading" condition="begin with">C:\Windows\Fonts\</Image>
-        <Image name="technique_id=T1036,technique_name=Masquerading" condition="begin with">C:\Windows\Debug\</Image>
-        <Image name="technique_id=T1036,technique_name=Masquerading" condition="begin with">C:\Windows\Media\</Image>
-        <Image name="technique_id=T1036,technique_name=Masquerading" condition="begin with">C:\Windows\Help\</Image>
-        <Image name="technique_id=T1036,technique_name=Masquerading" condition="begin with">C:\Windows\addins\</Image>
-        <Image name="technique_id=T1036,technique_name=Masquerading" condition="begin with">C:\Windows\repair\</Image>
-        <Image name="technique_id=T1036,technique_name=Masquerading" condition="begin with">C:\Windows\security\</Image>
-        <Image name="technique_id=T1036,technique_name=Masquerading" condition="begin with">C:\Windows\system32\config\systemprofile\</Image>
-        <Image name="technique_id=T1036,technique_name=Masquerading" condition="contains">\htdocs\</Image>
-        <Image name="technique_id=T1036,technique_name=Masquerading" condition="contains">\wwwroot\</Image>
-<<<<<<< HEAD
-=======
-        <Image name="technique_id=T1036,technique_name=Masquerading" condition="contains">\AppData\Local\</Image>
-        <Image name="technique_id=T1036,technique_name=Masquerading" condition="contains">\AppData\Local\Temp\</Image>
-        <Image name="technique_id=T1036,technique_name=Masquerading" condition="contains">\AppData\Roaming\</Image>
-        <Image name="technique_id=T1036,technique_name=Masquerading" condition="contains">\AppData\LocalLow\</Image>
-        <Image name="technique_id=T1036,technique_name=Masquerading" condition="contains">C:\Windows\SysWOW64</Image>
->>>>>>> 0e1c8bd6
-      </NetworkConnect>
-    </RuleGroup>
-  </EventFiltering>
-</Sysmon>
+<Sysmon schemaversion="4.30">
+  <EventFiltering>
+    <RuleGroup name="" groupRelation="or">
+      <NetworkConnect onmatch="include">
+        <Image name="technique_id=T1036,technique_name=Masquerading" condition="begin with">C:\Users</Image>        <!--Tools downloaded by users can use other processes for networking, but this is a very valuable indicator.-->
+        <Image name="technique_id=T1036,technique_name=Masquerading" condition="begin with">C:\ProgramData</Image>        <!--Normally, network communications should be sourced from "Program Files" not from ProgramData, something to look at-->
+        <Image name="technique_id=T1036,technique_name=Masquerading" condition="begin with">C:\Windows\Temp</Image>        <!--Suspicious anything would communicate from the system-level temp directory-->
+        <Image name="technique_id=T1036,technique_name=Masquerading" condition="begin with">C:\Temp</Image>        <!--Suspicious anything would communicate from the temp directory-->
+        <Image name="technique_id=T1036,technique_name=Masquerading" condition="begin with">C:\PerfLogs\</Image>
+        <Image name="technique_id=T1036,technique_name=Masquerading" condition="begin with">C:\$Recycle.bin\</Image>
+        <Image name="technique_id=T1036,technique_name=Masquerading" condition="begin with">C:\Intel\Logs\</Image>
+        <Image name="technique_id=T1036,technique_name=Masquerading" condition="begin with">C:\Users\Default\</Image>
+        <Image name="technique_id=T1036,technique_name=Masquerading" condition="begin with">C:\Users\Public\</Image>
+        <Image name="technique_id=T1036,technique_name=Masquerading" condition="begin with">C:\Users\NetworkService\</Image>
+        <Image name="technique_id=T1036,technique_name=Masquerading" condition="begin with">C:\Windows\Fonts\</Image>
+        <Image name="technique_id=T1036,technique_name=Masquerading" condition="begin with">C:\Windows\Debug\</Image>
+        <Image name="technique_id=T1036,technique_name=Masquerading" condition="begin with">C:\Windows\Media\</Image>
+        <Image name="technique_id=T1036,technique_name=Masquerading" condition="begin with">C:\Windows\Help\</Image>
+        <Image name="technique_id=T1036,technique_name=Masquerading" condition="begin with">C:\Windows\addins\</Image>
+        <Image name="technique_id=T1036,technique_name=Masquerading" condition="begin with">C:\Windows\repair\</Image>
+        <Image name="technique_id=T1036,technique_name=Masquerading" condition="begin with">C:\Windows\security\</Image>
+        <Image name="technique_id=T1036,technique_name=Masquerading" condition="begin with">C:\Windows\system32\config\systemprofile\</Image>
+        <Image name="technique_id=T1036,technique_name=Masquerading" condition="contains">\htdocs\</Image>
+        <Image name="technique_id=T1036,technique_name=Masquerading" condition="contains">\wwwroot\</Image>
+        <Image name="technique_id=T1036,technique_name=Masquerading" condition="contains">\AppData\Local\</Image>
+        <Image name="technique_id=T1036,technique_name=Masquerading" condition="contains">\AppData\Local\Temp\</Image>
+        <Image name="technique_id=T1036,technique_name=Masquerading" condition="contains">\AppData\Roaming\</Image>
+        <Image name="technique_id=T1036,technique_name=Masquerading" condition="contains">\AppData\LocalLow\</Image>
+        <Image name="technique_id=T1036,technique_name=Masquerading" condition="contains">C:\Windows\SysWOW64</Image>
+      </NetworkConnect>
+    </RuleGroup>
+  </EventFiltering>
+</Sysmon>