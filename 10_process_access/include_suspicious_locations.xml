<<<<<<< HEAD
<Sysmon schemaversion="4.30">
=======
<Sysmon schemaversion="4.40">
>>>>>>> 0e1c8bd6
  <EventFiltering>
    <RuleGroup name="" groupRelation="or">
      <ProcessAccess onmatch="include">
        <SourceImage name="technique_id=T1036,technique_name=Masquerading" condition="begin with">C:\PerfLogs\</SourceImage>
        <SourceImage name="technique_id=T1036,technique_name=Masquerading" condition="begin with">C:\$Recycle.bin\</SourceImage>
        <SourceImage name="technique_id=T1036,technique_name=Masquerading" condition="begin with">C:\Intel\Logs\</SourceImage>
        <SourceImage name="technique_id=T1036,technique_name=Masquerading" condition="begin with">C:\Users\Default\</SourceImage>
        <SourceImage name="technique_id=T1036,technique_name=Masquerading" condition="begin with">C:\Users\Public\</SourceImage>
        <SourceImage name="technique_id=T1036,technique_name=Masquerading" condition="begin with">C:\Users\NetworkService\</SourceImage>
        <SourceImage name="technique_id=T1036,technique_name=Masquerading" condition="begin with">C:\Windows\Fonts\</SourceImage>
        <SourceImage name="technique_id=T1036,technique_name=Masquerading" condition="begin with">C:\Windows\Debug\</SourceImage>
        <SourceImage name="technique_id=T1036,technique_name=Masquerading" condition="begin with">C:\Windows\Media\</SourceImage>
        <SourceImage name="technique_id=T1036,technique_name=Masquerading" condition="begin with">C:\Windows\Help\</SourceImage>
        <SourceImage name="technique_id=T1036,technique_name=Masquerading" condition="begin with">C:\Windows\addins\</SourceImage>
        <SourceImage name="technique_id=T1036,technique_name=Masquerading" condition="begin with">C:\Windows\repair\</SourceImage>
        <SourceImage name="technique_id=T1036,technique_name=Masquerading" condition="begin with">C:\Windows\security\</SourceImage>
        <SourceImage name="technique_id=T1036,technique_name=Masquerading" condition="begin with">C:\Windows\system32\config\systemprofile\</SourceImage>
        <SourceImage name="technique_id=T1036,technique_name=Masquerading" condition="contains">VolumeShadowCopy</SourceImage>
        <SourceImage name="technique_id=T1036,technique_name=Masquerading" condition="contains">\htdocs\</SourceImage>
        <SourceImage name="technique_id=T1036,technique_name=Masquerading" condition="contains">\wwwroot\</SourceImage>
        <SourceImage name="technique_id=T1036,technique_name=Masquerading" condition="contains">\Temp\</SourceImage>
<<<<<<< HEAD
=======
        <SourceImage name="technique_id=T1036,technique_name=Masquerading" condition="contains">\AppData\</SourceImage>
>>>>>>> 0e1c8bd6
      </ProcessAccess>
    </RuleGroup>
  </EventFiltering>
</Sysmon><|MERGE_RESOLUTION|>--- conflicted
+++ resolved
@@ -1,8 +1,4 @@
-<<<<<<< HEAD
 <Sysmon schemaversion="4.30">
-=======
-<Sysmon schemaversion="4.40">
->>>>>>> 0e1c8bd6
   <EventFiltering>
     <RuleGroup name="" groupRelation="or">
       <ProcessAccess onmatch="include">
@@ -24,10 +20,7 @@
         <SourceImage name="technique_id=T1036,technique_name=Masquerading" condition="contains">\htdocs\</SourceImage>
         <SourceImage name="technique_id=T1036,technique_name=Masquerading" condition="contains">\wwwroot\</SourceImage>
         <SourceImage name="technique_id=T1036,technique_name=Masquerading" condition="contains">\Temp\</SourceImage>
-<<<<<<< HEAD
-=======
         <SourceImage name="technique_id=T1036,technique_name=Masquerading" condition="contains">\AppData\</SourceImage>
->>>>>>> 0e1c8bd6
       </ProcessAccess>
     </RuleGroup>
   </EventFiltering>
