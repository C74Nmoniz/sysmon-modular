<<<<<<< HEAD
<Sysmon schemaversion="4.32">
=======
<Sysmon schemaversion="4.30">
>>>>>>> 94dae32e
   <EventFiltering>
 <RuleGroup name="" groupRelation="or">
      <PipeEvent onmatch="exclude">
          <PipeName condition="begin with">\Vivisimo Velocity</PipeName>
      </PipeEvent>
</RuleGroup>
</EventFiltering>
</Sysmon><|MERGE_RESOLUTION|>--- conflicted
+++ resolved
@@ -1,13 +1,9 @@
-<<<<<<< HEAD
-<Sysmon schemaversion="4.32">
-=======
-<Sysmon schemaversion="4.30">
->>>>>>> 94dae32e
-   <EventFiltering>
- <RuleGroup name="" groupRelation="or">
-      <PipeEvent onmatch="exclude">
-          <PipeName condition="begin with">\Vivisimo Velocity</PipeName>
-      </PipeEvent>
-</RuleGroup>
-</EventFiltering>
+<Sysmon schemaversion="4.30">
+   <EventFiltering>
+ <RuleGroup name="" groupRelation="or">
+      <PipeEvent onmatch="exclude">
+          <PipeName condition="begin with">\Vivisimo Velocity</PipeName>
+      </PipeEvent>
+</RuleGroup>
+</EventFiltering>
 </Sysmon>