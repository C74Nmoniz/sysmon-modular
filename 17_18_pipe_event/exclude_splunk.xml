--- conflicted
+++ resolved
@@ -1,15 +1,11 @@
-<<<<<<< HEAD
-<Sysmon schemaversion="4.32">
-=======
-<Sysmon schemaversion="4.30">
->>>>>>> 94dae32e
-   <EventFiltering>
- <RuleGroup name="" groupRelation="or">
-      <PipeEvent onmatch="exclude">
-          <Image condition="end with">Program Files\SplunkUniversalForwarder\bin\splunkd.exe</Image>
-          <Image condition="end with">Program Files\SplunkUniversalForwarder\bin\splunk.exe</Image>
-          <Image condition="end with">Program Files\SplunkUniversalForwarder\bin\splunk-MonitorNoHandle.exe</Image>              
-      </PipeEvent>
-</RuleGroup>
-</EventFiltering>
-</Sysmon>
+<Sysmon schemaversion="4.30">
+   <EventFiltering>
+ <RuleGroup name="" groupRelation="or">
+      <PipeEvent onmatch="exclude">
+          <Image condition="end with">Program Files\SplunkUniversalForwarder\bin\splunkd.exe</Image>
+          <Image condition="end with">Program Files\SplunkUniversalForwarder\bin\splunk.exe</Image>
+          <Image condition="end with">Program Files\SplunkUniversalForwarder\bin\splunk-MonitorNoHandle.exe</Image>              
+      </PipeEvent>
+</RuleGroup>
+</EventFiltering>
+</Sysmon>