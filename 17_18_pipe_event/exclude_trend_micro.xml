<<<<<<< HEAD
<Sysmon schemaversion="4.32">
=======
<Sysmon schemaversion="4.30">
>>>>>>> 94dae32e
   <EventFiltering>
 <RuleGroup name="" groupRelation="or">
      <PipeEvent onmatch="exclude">
          <Image condition="end with">Program Files (x86)\Trend Micro\OfficeScan\PCCSRV\CMAgent\OfcCMAgent.exe</Image>
          <Image condition="end with">Program Files (x86)\Trend Micro\OfficeScan\PCCSRV\web\service\ofcservice.exe</Image>
          <Image condition="end with">Program Files (x86)\Trend Micro\OfficeScan\PCCSRV\Web\Service\DbServer.exe</Image>                    
          <Image condition="end with">Program Files (x86)\Trend Micro\OfficeScan\PCCSRV\web\service\verconn.exe</Image>  
          <Image condition="end with">Program Files (x86)\Trend Micro\OfficeScan\PCCSRV\WEB_OSCE\WEB\CGI\cgiOnClose.exe</Image>  
          <Image condition="end with">Program Files (x86)\Trend Micro\OfficeScan\PCCSRV\WEB_OSCE\WEB\CGI\cgiRqHotFix.exe</Image>
          <Image condition="end with">Program Files (x86)\Trend Micro\OfficeScan\PCCSRV\LWCS\LWCSService.exe</Image>
          <Image condition="end with">Program Files (x86)\Trend Micro\OfficeScan\PCCSRV\WSS\iCRCService.exe</Image>
          <Image condition="end with">Program Files\Trend\SPROTECT\x64\tsc.exe</Image>
          <Image condition="end with">Program Files\Trend\SPROTECT\x64\tsc64.exe</Image>
          <Image condition="end with">Program Files (x86)\Trend Micro\OfficeScan\PCCSRV\web\service\osceintegrationservice.exe</Image>
          <Image condition="end with">Program Files (x86)\Trend Micro\OfficeScan\PCCSRV\web\service\OfcLogReceiverSvc.exe</Image>
          <PipeName condition="is">\Trend Micro OSCE Command Handler Manager</PipeName>
          <PipeName condition="is">\Trend Micro OSCE Command Handler2 Manager</PipeName>
          <PipeName condition="is">\Trend Micro Endpoint Encryption ToolBox Command Handler Manager</PipeName>
          <PipeName condition="is">\OfcServerNamePipe</PipeName>
      </PipeEvent>
</RuleGroup>
</EventFiltering>
</Sysmon><|MERGE_RESOLUTION|>--- conflicted
+++ resolved
@@ -1,28 +1,24 @@
-<<<<<<< HEAD
-<Sysmon schemaversion="4.32">
-=======
-<Sysmon schemaversion="4.30">
->>>>>>> 94dae32e
-   <EventFiltering>
- <RuleGroup name="" groupRelation="or">
-      <PipeEvent onmatch="exclude">
-          <Image condition="end with">Program Files (x86)\Trend Micro\OfficeScan\PCCSRV\CMAgent\OfcCMAgent.exe</Image>
-          <Image condition="end with">Program Files (x86)\Trend Micro\OfficeScan\PCCSRV\web\service\ofcservice.exe</Image>
-          <Image condition="end with">Program Files (x86)\Trend Micro\OfficeScan\PCCSRV\Web\Service\DbServer.exe</Image>                    
-          <Image condition="end with">Program Files (x86)\Trend Micro\OfficeScan\PCCSRV\web\service\verconn.exe</Image>  
-          <Image condition="end with">Program Files (x86)\Trend Micro\OfficeScan\PCCSRV\WEB_OSCE\WEB\CGI\cgiOnClose.exe</Image>  
-          <Image condition="end with">Program Files (x86)\Trend Micro\OfficeScan\PCCSRV\WEB_OSCE\WEB\CGI\cgiRqHotFix.exe</Image>
-          <Image condition="end with">Program Files (x86)\Trend Micro\OfficeScan\PCCSRV\LWCS\LWCSService.exe</Image>
-          <Image condition="end with">Program Files (x86)\Trend Micro\OfficeScan\PCCSRV\WSS\iCRCService.exe</Image>
-          <Image condition="end with">Program Files\Trend\SPROTECT\x64\tsc.exe</Image>
-          <Image condition="end with">Program Files\Trend\SPROTECT\x64\tsc64.exe</Image>
-          <Image condition="end with">Program Files (x86)\Trend Micro\OfficeScan\PCCSRV\web\service\osceintegrationservice.exe</Image>
-          <Image condition="end with">Program Files (x86)\Trend Micro\OfficeScan\PCCSRV\web\service\OfcLogReceiverSvc.exe</Image>
-          <PipeName condition="is">\Trend Micro OSCE Command Handler Manager</PipeName>
-          <PipeName condition="is">\Trend Micro OSCE Command Handler2 Manager</PipeName>
-          <PipeName condition="is">\Trend Micro Endpoint Encryption ToolBox Command Handler Manager</PipeName>
-          <PipeName condition="is">\OfcServerNamePipe</PipeName>
-      </PipeEvent>
-</RuleGroup>
-</EventFiltering>
+<Sysmon schemaversion="4.30">
+   <EventFiltering>
+ <RuleGroup name="" groupRelation="or">
+      <PipeEvent onmatch="exclude">
+          <Image condition="end with">Program Files (x86)\Trend Micro\OfficeScan\PCCSRV\CMAgent\OfcCMAgent.exe</Image>
+          <Image condition="end with">Program Files (x86)\Trend Micro\OfficeScan\PCCSRV\web\service\ofcservice.exe</Image>
+          <Image condition="end with">Program Files (x86)\Trend Micro\OfficeScan\PCCSRV\Web\Service\DbServer.exe</Image>                    
+          <Image condition="end with">Program Files (x86)\Trend Micro\OfficeScan\PCCSRV\web\service\verconn.exe</Image>  
+          <Image condition="end with">Program Files (x86)\Trend Micro\OfficeScan\PCCSRV\WEB_OSCE\WEB\CGI\cgiOnClose.exe</Image>  
+          <Image condition="end with">Program Files (x86)\Trend Micro\OfficeScan\PCCSRV\WEB_OSCE\WEB\CGI\cgiRqHotFix.exe</Image>
+          <Image condition="end with">Program Files (x86)\Trend Micro\OfficeScan\PCCSRV\LWCS\LWCSService.exe</Image>
+          <Image condition="end with">Program Files (x86)\Trend Micro\OfficeScan\PCCSRV\WSS\iCRCService.exe</Image>
+          <Image condition="end with">Program Files\Trend\SPROTECT\x64\tsc.exe</Image>
+          <Image condition="end with">Program Files\Trend\SPROTECT\x64\tsc64.exe</Image>
+          <Image condition="end with">Program Files (x86)\Trend Micro\OfficeScan\PCCSRV\web\service\osceintegrationservice.exe</Image>
+          <Image condition="end with">Program Files (x86)\Trend Micro\OfficeScan\PCCSRV\web\service\OfcLogReceiverSvc.exe</Image>
+          <PipeName condition="is">\Trend Micro OSCE Command Handler Manager</PipeName>
+          <PipeName condition="is">\Trend Micro OSCE Command Handler2 Manager</PipeName>
+          <PipeName condition="is">\Trend Micro Endpoint Encryption ToolBox Command Handler Manager</PipeName>
+          <PipeName condition="is">\OfcServerNamePipe</PipeName>
+      </PipeEvent>
+</RuleGroup>
+</EventFiltering>
 </Sysmon>