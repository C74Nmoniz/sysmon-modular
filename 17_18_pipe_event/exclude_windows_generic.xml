<<<<<<< HEAD
<Sysmon schemaversion="4.32">
=======
<Sysmon schemaversion="4.30">
>>>>>>> 94dae32e
   <EventFiltering>
 <RuleGroup name="" groupRelation="or">
      <PipeEvent onmatch="exclude">
          <PipeName condition="is">\ntapvsrq</PipeName>
          <PipeName condition="is">\srvsvc</PipeName>
          <PipeName condition="is">\wkssvc</PipeName>
          <PipeName condition="is">\lsass</PipeName>
          <PipeName condition="is">\winreg</PipeName>
          <PipeName condition="is">\spoolss</PipeName>
          <PipeName condition="contains">Anonymous Pipe</PipeName>
          <Image condition="is">c:\windows\system32\inetsrv\w3wp.exe</Image>          
      </PipeEvent>
</RuleGroup>
</EventFiltering>
</Sysmon><|MERGE_RESOLUTION|>--- conflicted
+++ resolved
@@ -1,20 +1,16 @@
-<<<<<<< HEAD
-<Sysmon schemaversion="4.32">
-=======
-<Sysmon schemaversion="4.30">
->>>>>>> 94dae32e
-   <EventFiltering>
- <RuleGroup name="" groupRelation="or">
-      <PipeEvent onmatch="exclude">
-          <PipeName condition="is">\ntapvsrq</PipeName>
-          <PipeName condition="is">\srvsvc</PipeName>
-          <PipeName condition="is">\wkssvc</PipeName>
-          <PipeName condition="is">\lsass</PipeName>
-          <PipeName condition="is">\winreg</PipeName>
-          <PipeName condition="is">\spoolss</PipeName>
-          <PipeName condition="contains">Anonymous Pipe</PipeName>
-          <Image condition="is">c:\windows\system32\inetsrv\w3wp.exe</Image>          
-      </PipeEvent>
-</RuleGroup>
-</EventFiltering>
+<Sysmon schemaversion="4.30">
+   <EventFiltering>
+ <RuleGroup name="" groupRelation="or">
+      <PipeEvent onmatch="exclude">
+          <PipeName condition="is">\ntapvsrq</PipeName>
+          <PipeName condition="is">\srvsvc</PipeName>
+          <PipeName condition="is">\wkssvc</PipeName>
+          <PipeName condition="is">\lsass</PipeName>
+          <PipeName condition="is">\winreg</PipeName>
+          <PipeName condition="is">\spoolss</PipeName>
+          <PipeName condition="contains">Anonymous Pipe</PipeName>
+          <Image condition="is">c:\windows\system32\inetsrv\w3wp.exe</Image>          
+      </PipeEvent>
+</RuleGroup>
+</EventFiltering>
 </Sysmon>