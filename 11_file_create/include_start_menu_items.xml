<<<<<<< HEAD
<Sysmon schemaversion="4.32">
=======
<Sysmon schemaversion="4.30">
>>>>>>> 94dae32e
   <EventFiltering>
 <RuleGroup name="" groupRelation="or">
      <FileCreate onmatch="include">
	  			<TargetFilename condition="contains">\Start Menu</TargetFilename> <!--Microsoft:Windows: Startup links and shortcut modification-->
		</FileCreate>
</RuleGroup>
</EventFiltering>
</Sysmon><|MERGE_RESOLUTION|>--- conflicted
+++ resolved
@@ -1,13 +1,9 @@
-<<<<<<< HEAD
-<Sysmon schemaversion="4.32">
-=======
-<Sysmon schemaversion="4.30">
->>>>>>> 94dae32e
-   <EventFiltering>
- <RuleGroup name="" groupRelation="or">
-      <FileCreate onmatch="include">
-	  			<TargetFilename condition="contains">\Start Menu</TargetFilename> <!--Microsoft:Windows: Startup links and shortcut modification-->
-		</FileCreate>
-</RuleGroup>
-</EventFiltering>
+<Sysmon schemaversion="4.30">
+   <EventFiltering>
+ <RuleGroup name="" groupRelation="or">
+      <FileCreate onmatch="include">
+	  			<TargetFilename condition="contains">\Start Menu</TargetFilename> <!--Microsoft:Windows: Startup links and shortcut modification-->
+		</FileCreate>
+</RuleGroup>
+</EventFiltering>
 </Sysmon>