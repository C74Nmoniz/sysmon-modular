--- conflicted
+++ resolved
@@ -1,15 +1,11 @@
-<<<<<<< HEAD
-<Sysmon schemaversion="4.32">
-=======
-<Sysmon schemaversion="4.30">
->>>>>>> 94dae32e
-   <EventFiltering>
- <RuleGroup name="" groupRelation="or">
-      <FileCreate onmatch="include">
-			<!--Info on how these are abused: https://www.vmray.com/cyber-security-blog/forgotten-ms-office-features-used-deliver-malware/-->
-			<TargetFilename condition="end with">.iqy</TargetFilename> <!--Microsoft:Office:Excel: IQY file used to pull down dropper-->
-			<TargetFilename condition="end with">.slk</TargetFilename> <!--Microsoft:Office:Excel: SLK file used for command execution-->
-		</FileCreate>
-</RuleGroup>
-</EventFiltering>
+<Sysmon schemaversion="4.30">
+   <EventFiltering>
+ <RuleGroup name="" groupRelation="or">
+      <FileCreate onmatch="include">
+			<!--Info on how these are abused: https://www.vmray.com/cyber-security-blog/forgotten-ms-office-features-used-deliver-malware/-->
+			<TargetFilename condition="end with">.iqy</TargetFilename> <!--Microsoft:Office:Excel: IQY file used to pull down dropper-->
+			<TargetFilename condition="end with">.slk</TargetFilename> <!--Microsoft:Office:Excel: SLK file used for command execution-->
+		</FileCreate>
+</RuleGroup>
+</EventFiltering>
 </Sysmon>