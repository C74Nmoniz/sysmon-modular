<Sysmon schemaversion="4.40">
   <EventFiltering>
      <RuleGroup name="" groupRelation="or">
         <FileDelete onmatch="exclude">
            <User condition="contains any">NETWORK SERVICE; LOCAL SERVICE</User>
<<<<<<< HEAD
=======
            <Rule name="PowerShell Profile Deletion" groupRelation="and">
               <TargetFilename condition="contains">AppData\Local\Microsoft\Windows\PowerShell\StartupProfileData-Interactive</TargetFilename>
               <Image condition="is">C:\Windows\System32\WindowsPowerShell\v1.0\powershell.exe</Image>
             </Rule>
>>>>>>> 0e1c8bd6
         </FileDelete>
      </RuleGroup>
   </EventFiltering>
</Sysmon><|MERGE_RESOLUTION|>--- conflicted
+++ resolved
@@ -3,13 +3,10 @@
       <RuleGroup name="" groupRelation="or">
          <FileDelete onmatch="exclude">
             <User condition="contains any">NETWORK SERVICE; LOCAL SERVICE</User>
-<<<<<<< HEAD
-=======
             <Rule name="PowerShell Profile Deletion" groupRelation="and">
                <TargetFilename condition="contains">AppData\Local\Microsoft\Windows\PowerShell\StartupProfileData-Interactive</TargetFilename>
                <Image condition="is">C:\Windows\System32\WindowsPowerShell\v1.0\powershell.exe</Image>
              </Rule>
->>>>>>> 0e1c8bd6
          </FileDelete>
       </RuleGroup>
    </EventFiltering>
