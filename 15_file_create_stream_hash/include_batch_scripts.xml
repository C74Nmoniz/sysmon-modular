<<<<<<< HEAD
<Sysmon schemaversion="4.32">
=======
<Sysmon schemaversion="4.30">
>>>>>>> 94dae32e
   <EventFiltering>
 <RuleGroup name="" groupRelation="or">
      <FileCreateStreamHash onmatch="include">
			<TargetFilename condition="end with">.bat</TargetFilename> <!--Batch scripting-->
			<TargetFilename condition="end with">.cmd</TargetFilename> <!--Batch scripting | Credit @ion-storm -->
		</FileCreateStreamHash>
</RuleGroup>
</EventFiltering>
</Sysmon><|MERGE_RESOLUTION|>--- conflicted
+++ resolved
@@ -1,14 +1,10 @@
-<<<<<<< HEAD
-<Sysmon schemaversion="4.32">
-=======
-<Sysmon schemaversion="4.30">
->>>>>>> 94dae32e
-   <EventFiltering>
- <RuleGroup name="" groupRelation="or">
-      <FileCreateStreamHash onmatch="include">
-			<TargetFilename condition="end with">.bat</TargetFilename> <!--Batch scripting-->
-			<TargetFilename condition="end with">.cmd</TargetFilename> <!--Batch scripting | Credit @ion-storm -->
-		</FileCreateStreamHash>
-</RuleGroup>
-</EventFiltering>
+<Sysmon schemaversion="4.30">
+   <EventFiltering>
+ <RuleGroup name="" groupRelation="or">
+      <FileCreateStreamHash onmatch="include">
+			<TargetFilename condition="end with">.bat</TargetFilename> <!--Batch scripting-->
+			<TargetFilename condition="end with">.cmd</TargetFilename> <!--Batch scripting | Credit @ion-storm -->
+		</FileCreateStreamHash>
+</RuleGroup>
+</EventFiltering>
 </Sysmon>