<<<<<<< HEAD
<Sysmon schemaversion="4.32">
=======
<Sysmon schemaversion="4.30">
>>>>>>> 94dae32e
   <EventFiltering>
 <RuleGroup name="" groupRelation="or">
      <RegistryEvent onmatch="exclude">
			<!--Webroot-->
			<Image condition="is">C:\Program Files (x86)\Webroot\WRSA.exe</Image> <!--Webroot-->
		</RegistryEvent>
</RuleGroup>
</EventFiltering>
</Sysmon><|MERGE_RESOLUTION|>--- conflicted
+++ resolved
@@ -1,14 +1,10 @@
-<<<<<<< HEAD
-<Sysmon schemaversion="4.32">
-=======
-<Sysmon schemaversion="4.30">
->>>>>>> 94dae32e
-   <EventFiltering>
- <RuleGroup name="" groupRelation="or">
-      <RegistryEvent onmatch="exclude">
-			<!--Webroot-->
-			<Image condition="is">C:\Program Files (x86)\Webroot\WRSA.exe</Image> <!--Webroot-->
-		</RegistryEvent>
-</RuleGroup>
-</EventFiltering>
+<Sysmon schemaversion="4.30">
+   <EventFiltering>
+ <RuleGroup name="" groupRelation="or">
+      <RegistryEvent onmatch="exclude">
+			<!--Webroot-->
+			<Image condition="is">C:\Program Files (x86)\Webroot\WRSA.exe</Image> <!--Webroot-->
+		</RegistryEvent>
+</RuleGroup>
+</EventFiltering>
 </Sysmon>